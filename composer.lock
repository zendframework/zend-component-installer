--- conflicted
+++ resolved
@@ -4,13 +4,8 @@
         "Read more about it at https://getcomposer.org/doc/01-basic-usage.md#composer-lock-the-lock-file",
         "This file is @generated automatically"
     ],
-<<<<<<< HEAD
-    "hash": "50b9d8403295faff3ca2c46e9ec2a670",
-    "content-hash": "8d2522da32b33f0eaa79eb7ac6a5d839",
-=======
-    "hash": "a215e308ce8f58c0217ef93668319c80",
-    "content-hash": "72946ff3e0d732cb3d00d7edf37bb21b",
->>>>>>> ee403d54
+    "hash": "719bd3693c24093b65d8e5a52571101f",
+    "content-hash": "fa43c1dcf7f20677bf23df1f19a8e7b7",
     "packages": [],
     "packages-dev": [
         {
@@ -73,16 +68,16 @@
         },
         {
             "name": "composer/composer",
-            "version": "1.2.2",
+            "version": "1.2.4",
             "source": {
                 "type": "git",
                 "url": "https://github.com/composer/composer.git",
-                "reference": "5465af955800fa884a36f66ff65280584988efd0"
-            },
-            "dist": {
-                "type": "zip",
-                "url": "https://api.github.com/repos/composer/composer/zipball/5465af955800fa884a36f66ff65280584988efd0",
-                "reference": "5465af955800fa884a36f66ff65280584988efd0",
+                "reference": "7895e4a7e0e05b06e0ebfae96fc154c6a2ba75f0"
+            },
+            "dist": {
+                "type": "zip",
+                "url": "https://api.github.com/repos/composer/composer/zipball/7895e4a7e0e05b06e0ebfae96fc154c6a2ba75f0",
+                "reference": "7895e4a7e0e05b06e0ebfae96fc154c6a2ba75f0",
                 "shasum": ""
             },
             "require": {
@@ -146,7 +141,7 @@
                 "dependency",
                 "package"
             ],
-            "time": "2016-11-03 16:43:15"
+            "time": "2016-12-06 21:00:51"
         },
         {
             "name": "composer/semver",
@@ -393,16 +388,16 @@
         },
         {
             "name": "mikey179/vfsStream",
-            "version": "v1.6.3",
+            "version": "v1.6.4",
             "source": {
                 "type": "git",
                 "url": "https://github.com/mikey179/vfsStream.git",
-                "reference": "c19925cd0390d3c436a0203ae859afa460d0474b"
-            },
-            "dist": {
-                "type": "zip",
-                "url": "https://api.github.com/repos/mikey179/vfsStream/zipball/c19925cd0390d3c436a0203ae859afa460d0474b",
-                "reference": "c19925cd0390d3c436a0203ae859afa460d0474b",
+                "reference": "0247f57b2245e8ad2e689d7cee754b45fbabd592"
+            },
+            "dist": {
+                "type": "zip",
+                "url": "https://api.github.com/repos/mikey179/vfsStream/zipball/0247f57b2245e8ad2e689d7cee754b45fbabd592",
+                "reference": "0247f57b2245e8ad2e689d7cee754b45fbabd592",
                 "shasum": ""
             },
             "require": {
@@ -435,41 +430,90 @@
             ],
             "description": "Virtual file system to mock the real file system in unit tests.",
             "homepage": "http://vfs.bovigo.org/",
-            "time": "2016-04-09 09:42:01"
+            "time": "2016-07-18 14:02:57"
+        },
+        {
+            "name": "phpdocumentor/reflection-common",
+            "version": "1.0",
+            "source": {
+                "type": "git",
+                "url": "https://github.com/phpDocumentor/ReflectionCommon.git",
+                "reference": "144c307535e82c8fdcaacbcfc1d6d8eeb896687c"
+            },
+            "dist": {
+                "type": "zip",
+                "url": "https://api.github.com/repos/phpDocumentor/ReflectionCommon/zipball/144c307535e82c8fdcaacbcfc1d6d8eeb896687c",
+                "reference": "144c307535e82c8fdcaacbcfc1d6d8eeb896687c",
+                "shasum": ""
+            },
+            "require": {
+                "php": ">=5.5"
+            },
+            "require-dev": {
+                "phpunit/phpunit": "^4.6"
+            },
+            "type": "library",
+            "extra": {
+                "branch-alias": {
+                    "dev-master": "1.0.x-dev"
+                }
+            },
+            "autoload": {
+                "psr-4": {
+                    "phpDocumentor\\Reflection\\": [
+                        "src"
+                    ]
+                }
+            },
+            "notification-url": "https://packagist.org/downloads/",
+            "license": [
+                "MIT"
+            ],
+            "authors": [
+                {
+                    "name": "Jaap van Otterdijk",
+                    "email": "opensource@ijaap.nl"
+                }
+            ],
+            "description": "Common reflection classes used by phpdocumentor to reflect the code structure",
+            "homepage": "http://www.phpdoc.org",
+            "keywords": [
+                "FQSEN",
+                "phpDocumentor",
+                "phpdoc",
+                "reflection",
+                "static analysis"
+            ],
+            "time": "2015-12-27 11:43:31"
         },
         {
             "name": "phpdocumentor/reflection-docblock",
-            "version": "2.0.4",
+            "version": "3.1.1",
             "source": {
                 "type": "git",
                 "url": "https://github.com/phpDocumentor/ReflectionDocBlock.git",
-                "reference": "d68dbdc53dc358a816f00b300704702b2eaff7b8"
-            },
-            "dist": {
-                "type": "zip",
-                "url": "https://api.github.com/repos/phpDocumentor/ReflectionDocBlock/zipball/d68dbdc53dc358a816f00b300704702b2eaff7b8",
-                "reference": "d68dbdc53dc358a816f00b300704702b2eaff7b8",
-                "shasum": ""
-            },
-            "require": {
-                "php": ">=5.3.3"
-            },
-            "require-dev": {
-                "phpunit/phpunit": "~4.0"
-            },
-            "suggest": {
-                "dflydev/markdown": "~1.0",
-                "erusev/parsedown": "~1.0"
-            },
-            "type": "library",
-            "extra": {
-                "branch-alias": {
-                    "dev-master": "2.0.x-dev"
-                }
-            },
-            "autoload": {
-                "psr-0": {
-                    "phpDocumentor": [
+                "reference": "8331b5efe816ae05461b7ca1e721c01b46bafb3e"
+            },
+            "dist": {
+                "type": "zip",
+                "url": "https://api.github.com/repos/phpDocumentor/ReflectionDocBlock/zipball/8331b5efe816ae05461b7ca1e721c01b46bafb3e",
+                "reference": "8331b5efe816ae05461b7ca1e721c01b46bafb3e",
+                "shasum": ""
+            },
+            "require": {
+                "php": ">=5.5",
+                "phpdocumentor/reflection-common": "^1.0@dev",
+                "phpdocumentor/type-resolver": "^0.2.0",
+                "webmozart/assert": "^1.0"
+            },
+            "require-dev": {
+                "mockery/mockery": "^0.9.4",
+                "phpunit/phpunit": "^4.4"
+            },
+            "type": "library",
+            "autoload": {
+                "psr-4": {
+                    "phpDocumentor\\Reflection\\": [
                         "src/"
                     ]
                 }
@@ -481,39 +525,88 @@
             "authors": [
                 {
                     "name": "Mike van Riel",
-                    "email": "mike.vanriel@naenius.com"
-                }
-            ],
-            "time": "2015-02-03 12:10:50"
+                    "email": "me@mikevanriel.com"
+                }
+            ],
+            "description": "With this component, a library can provide support for annotations via DocBlocks or otherwise retrieve information that is embedded in a DocBlock.",
+            "time": "2016-09-30 07:12:33"
+        },
+        {
+            "name": "phpdocumentor/type-resolver",
+            "version": "0.2.1",
+            "source": {
+                "type": "git",
+                "url": "https://github.com/phpDocumentor/TypeResolver.git",
+                "reference": "e224fb2ea2fba6d3ad6fdaef91cd09a172155ccb"
+            },
+            "dist": {
+                "type": "zip",
+                "url": "https://api.github.com/repos/phpDocumentor/TypeResolver/zipball/e224fb2ea2fba6d3ad6fdaef91cd09a172155ccb",
+                "reference": "e224fb2ea2fba6d3ad6fdaef91cd09a172155ccb",
+                "shasum": ""
+            },
+            "require": {
+                "php": ">=5.5",
+                "phpdocumentor/reflection-common": "^1.0"
+            },
+            "require-dev": {
+                "mockery/mockery": "^0.9.4",
+                "phpunit/phpunit": "^5.2||^4.8.24"
+            },
+            "type": "library",
+            "extra": {
+                "branch-alias": {
+                    "dev-master": "1.0.x-dev"
+                }
+            },
+            "autoload": {
+                "psr-4": {
+                    "phpDocumentor\\Reflection\\": [
+                        "src/"
+                    ]
+                }
+            },
+            "notification-url": "https://packagist.org/downloads/",
+            "license": [
+                "MIT"
+            ],
+            "authors": [
+                {
+                    "name": "Mike van Riel",
+                    "email": "me@mikevanriel.com"
+                }
+            ],
+            "time": "2016-11-25 06:54:22"
         },
         {
             "name": "phpspec/prophecy",
-            "version": "v1.6.0",
+            "version": "v1.6.2",
             "source": {
                 "type": "git",
                 "url": "https://github.com/phpspec/prophecy.git",
-                "reference": "3c91bdf81797d725b14cb62906f9a4ce44235972"
-            },
-            "dist": {
-                "type": "zip",
-                "url": "https://api.github.com/repos/phpspec/prophecy/zipball/3c91bdf81797d725b14cb62906f9a4ce44235972",
-                "reference": "3c91bdf81797d725b14cb62906f9a4ce44235972",
+                "reference": "6c52c2722f8460122f96f86346600e1077ce22cb"
+            },
+            "dist": {
+                "type": "zip",
+                "url": "https://api.github.com/repos/phpspec/prophecy/zipball/6c52c2722f8460122f96f86346600e1077ce22cb",
+                "reference": "6c52c2722f8460122f96f86346600e1077ce22cb",
                 "shasum": ""
             },
             "require": {
                 "doctrine/instantiator": "^1.0.2",
                 "php": "^5.3|^7.0",
-                "phpdocumentor/reflection-docblock": "~2.0",
-                "sebastian/comparator": "~1.1",
-                "sebastian/recursion-context": "~1.0"
-            },
-            "require-dev": {
-                "phpspec/phpspec": "~2.0"
-            },
-            "type": "library",
-            "extra": {
-                "branch-alias": {
-                    "dev-master": "1.5.x-dev"
+                "phpdocumentor/reflection-docblock": "^2.0|^3.0.2",
+                "sebastian/comparator": "^1.1",
+                "sebastian/recursion-context": "^1.0|^2.0"
+            },
+            "require-dev": {
+                "phpspec/phpspec": "^2.0",
+                "phpunit/phpunit": "^4.8 || ^5.6.5"
+            },
+            "type": "library",
+            "extra": {
+                "branch-alias": {
+                    "dev-master": "1.6.x-dev"
                 }
             },
             "autoload": {
@@ -546,7 +639,7 @@
                 "spy",
                 "stub"
             ],
-            "time": "2016-02-15 07:46:21"
+            "time": "2016-11-21 14:58:47"
         },
         {
             "name": "phpunit/php-code-coverage",
@@ -612,16 +705,16 @@
         },
         {
             "name": "phpunit/php-file-iterator",
-            "version": "1.4.1",
+            "version": "1.4.2",
             "source": {
                 "type": "git",
                 "url": "https://github.com/sebastianbergmann/php-file-iterator.git",
-                "reference": "6150bf2c35d3fc379e50c7602b75caceaa39dbf0"
-            },
-            "dist": {
-                "type": "zip",
-                "url": "https://api.github.com/repos/sebastianbergmann/php-file-iterator/zipball/6150bf2c35d3fc379e50c7602b75caceaa39dbf0",
-                "reference": "6150bf2c35d3fc379e50c7602b75caceaa39dbf0",
+                "reference": "3cc8f69b3028d0f96a9078e6295d86e9bf019be5"
+            },
+            "dist": {
+                "type": "zip",
+                "url": "https://api.github.com/repos/sebastianbergmann/php-file-iterator/zipball/3cc8f69b3028d0f96a9078e6295d86e9bf019be5",
+                "reference": "3cc8f69b3028d0f96a9078e6295d86e9bf019be5",
                 "shasum": ""
             },
             "require": {
@@ -655,7 +748,7 @@
                 "filesystem",
                 "iterator"
             ],
-            "time": "2015-06-21 13:08:43"
+            "time": "2016-10-03 07:40:28"
         },
         {
             "name": "phpunit/php-text-template",
@@ -744,16 +837,16 @@
         },
         {
             "name": "phpunit/php-token-stream",
-            "version": "1.4.8",
+            "version": "1.4.9",
             "source": {
                 "type": "git",
                 "url": "https://github.com/sebastianbergmann/php-token-stream.git",
-                "reference": "3144ae21711fb6cac0b1ab4cbe63b75ce3d4e8da"
-            },
-            "dist": {
-                "type": "zip",
-                "url": "https://api.github.com/repos/sebastianbergmann/php-token-stream/zipball/3144ae21711fb6cac0b1ab4cbe63b75ce3d4e8da",
-                "reference": "3144ae21711fb6cac0b1ab4cbe63b75ce3d4e8da",
+                "reference": "3b402f65a4cc90abf6e1104e388b896ce209631b"
+            },
+            "dist": {
+                "type": "zip",
+                "url": "https://api.github.com/repos/sebastianbergmann/php-token-stream/zipball/3b402f65a4cc90abf6e1104e388b896ce209631b",
+                "reference": "3b402f65a4cc90abf6e1104e388b896ce209631b",
                 "shasum": ""
             },
             "require": {
@@ -789,20 +882,20 @@
             "keywords": [
                 "tokenizer"
             ],
-            "time": "2015-09-15 10:49:45"
+            "time": "2016-11-15 14:06:22"
         },
         {
             "name": "phpunit/phpunit",
-            "version": "4.8.26",
+            "version": "4.8.31",
             "source": {
                 "type": "git",
                 "url": "https://github.com/sebastianbergmann/phpunit.git",
-                "reference": "fc1d8cd5b5de11625979125c5639347896ac2c74"
-            },
-            "dist": {
-                "type": "zip",
-                "url": "https://api.github.com/repos/sebastianbergmann/phpunit/zipball/fc1d8cd5b5de11625979125c5639347896ac2c74",
-                "reference": "fc1d8cd5b5de11625979125c5639347896ac2c74",
+                "reference": "98b2b39a520766bec663ff5b7ff1b729db9dbfe3"
+            },
+            "dist": {
+                "type": "zip",
+                "url": "https://api.github.com/repos/sebastianbergmann/phpunit/zipball/98b2b39a520766bec663ff5b7ff1b729db9dbfe3",
+                "reference": "98b2b39a520766bec663ff5b7ff1b729db9dbfe3",
                 "shasum": ""
             },
             "require": {
@@ -818,7 +911,7 @@
                 "phpunit/php-text-template": "~1.2",
                 "phpunit/php-timer": "^1.0.6",
                 "phpunit/phpunit-mock-objects": "~2.3",
-                "sebastian/comparator": "~1.1",
+                "sebastian/comparator": "~1.2.2",
                 "sebastian/diff": "~1.2",
                 "sebastian/environment": "~1.3",
                 "sebastian/exporter": "~1.2",
@@ -861,7 +954,7 @@
                 "testing",
                 "xunit"
             ],
-            "time": "2016-05-17 03:09:28"
+            "time": "2016-12-09 02:45:31"
         },
         {
             "name": "phpunit/phpunit-mock-objects",
@@ -972,20 +1065,25 @@
             "source": {
                 "type": "git",
                 "url": "https://github.com/Roave/SecurityAdvisories.git",
-                "reference": "96f1ef760845211c8acbb15970e706db1e4b2c5e"
-            },
-            "dist": {
-                "type": "zip",
-                "url": "https://api.github.com/repos/Roave/SecurityAdvisories/zipball/96f1ef760845211c8acbb15970e706db1e4b2c5e",
-                "reference": "96f1ef760845211c8acbb15970e706db1e4b2c5e",
+                "reference": "7f0d17c75373fa03b7425e7d8bb141a814d814ab"
+            },
+            "dist": {
+                "type": "zip",
+                "url": "https://api.github.com/repos/Roave/SecurityAdvisories/zipball/7f0d17c75373fa03b7425e7d8bb141a814d814ab",
+                "reference": "7f0d17c75373fa03b7425e7d8bb141a814d814ab",
                 "shasum": ""
             },
             "conflict": {
+                "adodb/adodb-php": "<5.20.6",
+                "amphp/artax": ">=2,<2.0.4|>0.7.1,<1.0.4",
                 "aws/aws-sdk-php": ">=3,<3.2.1",
-                "cakephp/cakephp": ">=3,<3.0.15|>=2,<2.4.99|>=2.5,<2.5.90|>=2.6,<2.6.12|>=1.3,<1.3.18|>=2.7,<2.7.6|>=3.1,<3.1.3",
-                "codeigniter/framework": "<3.0.3",
+                "bugsnag/bugsnag-laravel": ">=2,<2.0.2",
+                "cakephp/cakephp": ">=3,<3.0.15|>=2,<2.4.99|>=2.5,<2.5.99|>=2.6,<2.6.12|>=1.3,<1.3.18|>=2.7,<2.7.6|>=3.1,<3.1.4",
+                "cartalyst/sentry": "<2.1",
+                "codeigniter/framework": "<=3.0.6",
                 "composer/composer": "<=1.0.0-alpha11",
-                "contao/core": ">=2.11,<3|>=3,<3.1|>=3.1,<3.2|>=3.2,<3.2.19|>=3.3,<3.4|>=3.4,<3.4.4",
+                "contao-components/mediaelement": ">=2.14.2,<2.21.1",
+                "contao/core": ">=2.11,<3.5.15",
                 "doctrine/annotations": ">=1,<1.2.7",
                 "doctrine/cache": ">=1,<1.3.2|>=1.4,<1.4.2",
                 "doctrine/common": ">=2,<2.4.3|>=2.5,<2.5.1",
@@ -996,14 +1094,19 @@
                 "doctrine/mongodb-odm-bundle": ">=2,<3.0.1",
                 "doctrine/orm": ">=2,<2.4.8|>=2.5,<2.5.1",
                 "dompdf/dompdf": ">=0.6,<0.6.2",
+                "drupal/core": ">=8,<8.2.3",
+                "drupal/drupal": ">=8,<8.2.3",
                 "firebase/php-jwt": "<2",
                 "friendsofsymfony/rest-bundle": ">=1.2,<1.2.2",
-                "friendsofsymfony/user-bundle": ">=1.2,<1.3|>=1.3,<1.3.5",
+                "friendsofsymfony/user-bundle": ">=1.2,<1.3.5",
+                "gregwar/rst": "<1.0.3",
+                "guzzlehttp/guzzle": ">=6,<6.2.1|>=4.0.0-rc2,<4.2.4|>=5,<5.3.1",
                 "illuminate/auth": ">=4,<4.0.99|>=4.1,<4.1.26",
                 "illuminate/database": ">=4,<4.0.99|>=4.1,<4.1.29",
                 "joomla/session": "<1.3.1",
                 "laravel/framework": ">=4,<4.0.99|>=4.1,<4.1.29",
                 "laravel/socialite": ">=1,<1.0.99|>=2,<2.0.10",
+                "magento/magento2ce": ">=2,<2.2",
                 "monolog/monolog": ">=1.8,<1.12",
                 "namshi/jose": "<2.2",
                 "oro/crm": ">=1.7,<1.7.4",
@@ -1011,34 +1114,36 @@
                 "phpmailer/phpmailer": ">=5,<5.2.14",
                 "pusher/pusher-php-server": "<2.2.1",
                 "sabre/dav": ">=1.6,<1.6.99|>=1.7,<1.7.11|>=1.8,<1.8.9",
-                "shopware/shopware": "<4.3.7|>=5,<5.1|>=5.1,<5.1.5",
+                "shopware/shopware": "<4.3.7|>=5,<5.1.5",
                 "silverstripe/cms": ">=3.1,<3.1.11|>=3,<=3.0.11",
                 "silverstripe/forum": "<=0.6.1|>=0.7,<=0.7.3",
-                "silverstripe/framework": ">=3,<3.1|>=3.1,<3.2|>=3.2,<3.3",
+                "silverstripe/framework": ">=3,<3.3",
                 "silverstripe/userforms": "<3",
-                "simplesamlphp/simplesamlphp": "<=1.14.1",
+                "simplesamlphp/saml2": ">=1.9,<1.9.1|>=1.10,<1.10.3|>=2.3,<2.3.3",
+                "simplesamlphp/simplesamlphp": "<1.14.11",
+                "simplesamlphp/simplesamlphp-module-infocard": "<1.0.1",
                 "socalnick/scn-social-auth": "<1.15.2",
                 "swiftmailer/swiftmailer": ">=4,<4.99.99|>=5,<5.2.1",
                 "symfony/dependency-injection": ">=2,<2.0.17",
-                "symfony/form": ">=2.3,<2.3.35|>=2.4,<2.5|>=2.5,<2.6|>=2.6,<2.6.12|>=2.7,<2.7.7",
-                "symfony/framework-bundle": ">=2,<2.1|>=2.1,<2.2|>=2.2,<2.3|>=2.3,<2.3.18|>=2.4,<2.4.8|>=2.5,<2.5.2",
-                "symfony/http-foundation": ">=2,<2.1|>=2.1,<2.2|>=2.2,<2.3|>=2.3,<2.3.27|>=2.4,<2.5|>=2.5,<2.5.11|>=2.6,<2.6.6",
-                "symfony/http-kernel": ">=2,<2.1|>=2.1,<2.2|>=2.2,<2.3|>=2.3,<2.3.29|>=2.4,<2.5|>=2.5,<2.5.12|>=2.6,<2.6.8",
+                "symfony/form": ">=2.3,<2.3.35|>=2.4,<2.6.12|>=2.7,<2.7.7",
+                "symfony/framework-bundle": ">=2,<2.3.18|>=2.4,<2.4.8|>=2.5,<2.5.2",
+                "symfony/http-foundation": ">=2,<2.3.27|>=2.4,<2.5.11|>=2.6,<2.6.6",
+                "symfony/http-kernel": ">=2,<2.3.29|>=2.4,<2.5.12|>=2.6,<2.6.8",
                 "symfony/routing": ">=2,<2.0.19",
-                "symfony/security": ">=2.3,<2.3.37|>=2.4,<2.5|>=2.5,<2.6|>=2.6,<2.6.13|>=2.7,<2.7.9|>=2,<2.0.25|>=2.1,<2.1.13|>=2.2,<2.2.9",
-                "symfony/security-core": ">=2.8,<2.8.6|>=3,<3.0.6|>=2.4,<2.5|>=2.5,<2.6|>=2.6,<2.6.13|>=2.7,<2.7.9",
-                "symfony/security-http": ">=2.4,<2.5|>=2.5,<2.6|>=2.6,<2.7|>=2.7,<2.7.13|>=2.3,<2.3.41|>=2.8,<2.8.6|>=3,<3.0.6",
+                "symfony/security": ">=2.3,<2.3.37|>=2.4,<2.6.13|>=2.7,<2.7.9|>=2,<2.0.25|>=2.1,<2.1.13|>=2.2,<2.2.9",
+                "symfony/security-core": ">=2.8,<2.8.6|>=3,<3.0.6|>=2.4,<2.6.13|>=2.7,<2.7.9",
+                "symfony/security-http": ">=2.4,<2.7.13|>=2.3,<2.3.41|>=2.8,<2.8.6|>=3,<3.0.6",
                 "symfony/serializer": ">=2,<2.0.11",
-                "symfony/symfony": ">=2,<2.1|>=2.1,<2.2|>=2.2,<2.3|>=2.3,<2.3.41|>=2.4,<2.5|>=2.5,<2.6|>=2.6,<2.7|>=2.7,<2.7.13|>=2.8,<2.8.6|>=3,<3.0.6",
+                "symfony/symfony": ">=2,<2.3.41|>=2.4,<2.7.13|>=2.8,<2.8.6|>=3,<3.0.6",
                 "symfony/translation": ">=2,<2.0.17",
                 "symfony/validator": ">=2,<2.0.24|>=2.1,<2.1.12|>=2.2,<2.2.5|>=2.3,<2.3.3",
-                "symfony/web-profiler-bundle": ">=2,<2.1|>=2.1,<2.2|>=2.2,<2.3|>=2.3,<2.3.19|>=2.4,<2.4.9|>=2.5,<2.5.4",
+                "symfony/web-profiler-bundle": ">=2,<2.3.19|>=2.4,<2.4.9|>=2.5,<2.5.4",
                 "symfony/yaml": ">=2,<2.0.22|>=2.1,<2.1.7",
                 "thelia/backoffice-default-template": ">=2.1,<2.1.2",
                 "thelia/thelia": ">=2.1.0-beta1,<2.1.3|>=2.1,<2.1.2",
                 "twig/twig": "<1.20",
-                "typo3/cms": ">=6.2,<6.2.25|>=7,<7.1|>=7.1,<7.2|>=7.2,<7.3|>=7.3,<7.4|>=7.4,<7.5|>=7.5,<7.6|>=7.6,<7.6.8|>=8,<8.1.1",
-                "typo3/flow": ">=1,<1.0.4|>=1.1,<1.1.1|>=2,<2.0.1|>=2.3,<2.3.7|>=3,<3.0.1",
+                "typo3/cms": ">=6.2,<6.2.29|>=8,<8.4.1|>=7,<7.6.13",
+                "typo3/flow": ">=2.3,<2.3.16|>=3,<3.0.10|>=3.1,<3.1.7|>=3.2,<3.2.7|>=3.3,<3.3.5|>=1,<1.0.4|>=1.1,<1.1.1|>=2,<2.0.1",
                 "typo3/neos": ">=1.1,<1.1.3|>=1.2,<1.2.13|>=2,<2.0.4",
                 "willdurand/js-translation-bundle": "<2.1.1",
                 "yiisoft/yii": ">=1.1.14,<1.1.15",
@@ -1063,7 +1168,7 @@
                 "zendframework/zend-view": ">=2,<2.2.7|>=2.3,<2.3.1",
                 "zendframework/zend-xmlrpc": ">=2.1,<2.1.6|>=2.2,<2.2.6",
                 "zendframework/zendframework": ">=2,<2.4.9|>=2.5,<2.5.1",
-                "zendframework/zendframework1": ">=1,<1.11.15|>=1.12,<1.12.18",
+                "zendframework/zendframework1": "<1.12.20",
                 "zendframework/zendopenid": ">=2,<2.0.2",
                 "zendframework/zendxml": ">=1,<1.0.1",
                 "zf-commons/zfc-user": "<1.2.2",
@@ -1083,26 +1188,26 @@
                 }
             ],
             "description": "Prevents installation of composer packages with known security vulnerabilities: no API, simply require it",
-            "time": "2016-05-25 05:33:34"
+            "time": "2016-12-19 13:03:54"
         },
         {
             "name": "sebastian/comparator",
-            "version": "1.2.0",
+            "version": "1.2.2",
             "source": {
                 "type": "git",
                 "url": "https://github.com/sebastianbergmann/comparator.git",
-                "reference": "937efb279bd37a375bcadf584dec0726f84dbf22"
-            },
-            "dist": {
-                "type": "zip",
-                "url": "https://api.github.com/repos/sebastianbergmann/comparator/zipball/937efb279bd37a375bcadf584dec0726f84dbf22",
-                "reference": "937efb279bd37a375bcadf584dec0726f84dbf22",
+                "reference": "6a1ed12e8b2409076ab22e3897126211ff8b1f7f"
+            },
+            "dist": {
+                "type": "zip",
+                "url": "https://api.github.com/repos/sebastianbergmann/comparator/zipball/6a1ed12e8b2409076ab22e3897126211ff8b1f7f",
+                "reference": "6a1ed12e8b2409076ab22e3897126211ff8b1f7f",
                 "shasum": ""
             },
             "require": {
                 "php": ">=5.3.3",
                 "sebastian/diff": "~1.2",
-                "sebastian/exporter": "~1.2"
+                "sebastian/exporter": "~1.2 || ~2.0"
             },
             "require-dev": {
                 "phpunit/phpunit": "~4.4"
@@ -1147,7 +1252,7 @@
                 "compare",
                 "equality"
             ],
-            "time": "2015-07-26 15:48:44"
+            "time": "2016-11-19 09:18:40"
         },
         {
             "name": "sebastian/diff",
@@ -1203,23 +1308,23 @@
         },
         {
             "name": "sebastian/environment",
-            "version": "1.3.7",
+            "version": "1.3.8",
             "source": {
                 "type": "git",
                 "url": "https://github.com/sebastianbergmann/environment.git",
-                "reference": "4e8f0da10ac5802913afc151413bc8c53b6c2716"
-            },
-            "dist": {
-                "type": "zip",
-                "url": "https://api.github.com/repos/sebastianbergmann/environment/zipball/4e8f0da10ac5802913afc151413bc8c53b6c2716",
-                "reference": "4e8f0da10ac5802913afc151413bc8c53b6c2716",
-                "shasum": ""
-            },
-            "require": {
-                "php": ">=5.3.3"
-            },
-            "require-dev": {
-                "phpunit/phpunit": "~4.4"
+                "reference": "be2c607e43ce4c89ecd60e75c6a85c126e754aea"
+            },
+            "dist": {
+                "type": "zip",
+                "url": "https://api.github.com/repos/sebastianbergmann/environment/zipball/be2c607e43ce4c89ecd60e75c6a85c126e754aea",
+                "reference": "be2c607e43ce4c89ecd60e75c6a85c126e754aea",
+                "shasum": ""
+            },
+            "require": {
+                "php": "^5.3.3 || ^7.0"
+            },
+            "require-dev": {
+                "phpunit/phpunit": "^4.8 || ^5.0"
             },
             "type": "library",
             "extra": {
@@ -1249,20 +1354,20 @@
                 "environment",
                 "hhvm"
             ],
-            "time": "2016-05-17 03:18:57"
+            "time": "2016-08-18 05:49:44"
         },
         {
             "name": "sebastian/exporter",
-            "version": "1.2.1",
+            "version": "1.2.2",
             "source": {
                 "type": "git",
                 "url": "https://github.com/sebastianbergmann/exporter.git",
-                "reference": "7ae5513327cb536431847bcc0c10edba2701064e"
-            },
-            "dist": {
-                "type": "zip",
-                "url": "https://api.github.com/repos/sebastianbergmann/exporter/zipball/7ae5513327cb536431847bcc0c10edba2701064e",
-                "reference": "7ae5513327cb536431847bcc0c10edba2701064e",
+                "reference": "42c4c2eec485ee3e159ec9884f95b431287edde4"
+            },
+            "dist": {
+                "type": "zip",
+                "url": "https://api.github.com/repos/sebastianbergmann/exporter/zipball/42c4c2eec485ee3e159ec9884f95b431287edde4",
+                "reference": "42c4c2eec485ee3e159ec9884f95b431287edde4",
                 "shasum": ""
             },
             "require": {
@@ -1270,12 +1375,13 @@
                 "sebastian/recursion-context": "~1.0"
             },
             "require-dev": {
+                "ext-mbstring": "*",
                 "phpunit/phpunit": "~4.4"
             },
             "type": "library",
             "extra": {
                 "branch-alias": {
-                    "dev-master": "1.2.x-dev"
+                    "dev-master": "1.3.x-dev"
                 }
             },
             "autoload": {
@@ -1315,7 +1421,7 @@
                 "export",
                 "exporter"
             ],
-            "time": "2015-06-21 07:55:53"
+            "time": "2016-06-17 09:04:28"
         },
         {
             "name": "sebastian/global-state",
@@ -1596,16 +1702,16 @@
         },
         {
             "name": "squizlabs/php_codesniffer",
-            "version": "2.7.0",
+            "version": "2.7.1",
             "source": {
                 "type": "git",
                 "url": "https://github.com/squizlabs/PHP_CodeSniffer.git",
-                "reference": "571e27b6348e5b3a637b2abc82ac0d01e6d7bbed"
-            },
-            "dist": {
-                "type": "zip",
-                "url": "https://api.github.com/repos/squizlabs/PHP_CodeSniffer/zipball/571e27b6348e5b3a637b2abc82ac0d01e6d7bbed",
-                "reference": "571e27b6348e5b3a637b2abc82ac0d01e6d7bbed",
+                "reference": "9b324f3a1132459a7274a0ace2e1b766ba80930f"
+            },
+            "dist": {
+                "type": "zip",
+                "url": "https://api.github.com/repos/squizlabs/PHP_CodeSniffer/zipball/9b324f3a1132459a7274a0ace2e1b766ba80930f",
+                "reference": "9b324f3a1132459a7274a0ace2e1b766ba80930f",
                 "shasum": ""
             },
             "require": {
@@ -1670,20 +1776,20 @@
                 "phpcs",
                 "standards"
             ],
-            "time": "2016-09-01 23:53:02"
+            "time": "2016-11-30 04:02:31"
         },
         {
             "name": "symfony/console",
-            "version": "v3.1.7",
+            "version": "v3.2.1",
             "source": {
                 "type": "git",
                 "url": "https://github.com/symfony/console.git",
-                "reference": "5be36e1f3ac7ecbe7e34fb641480ad8497b83aa6"
-            },
-            "dist": {
-                "type": "zip",
-                "url": "https://api.github.com/repos/symfony/console/zipball/5be36e1f3ac7ecbe7e34fb641480ad8497b83aa6",
-                "reference": "5be36e1f3ac7ecbe7e34fb641480ad8497b83aa6",
+                "reference": "d12aa9ca20f4db83ec58410978dab6afcb9d6aaa"
+            },
+            "dist": {
+                "type": "zip",
+                "url": "https://api.github.com/repos/symfony/console/zipball/d12aa9ca20f4db83ec58410978dab6afcb9d6aaa",
+                "reference": "d12aa9ca20f4db83ec58410978dab6afcb9d6aaa",
                 "shasum": ""
             },
             "require": {
@@ -1694,17 +1800,19 @@
             "require-dev": {
                 "psr/log": "~1.0",
                 "symfony/event-dispatcher": "~2.8|~3.0",
+                "symfony/filesystem": "~2.8|~3.0",
                 "symfony/process": "~2.8|~3.0"
             },
             "suggest": {
                 "psr/log": "For using the console logger",
                 "symfony/event-dispatcher": "",
+                "symfony/filesystem": "",
                 "symfony/process": ""
             },
             "type": "library",
             "extra": {
                 "branch-alias": {
-                    "dev-master": "3.1-dev"
+                    "dev-master": "3.2-dev"
                 }
             },
             "autoload": {
@@ -1731,20 +1839,20 @@
             ],
             "description": "Symfony Console Component",
             "homepage": "https://symfony.com",
-            "time": "2016-11-16 22:17:09"
+            "time": "2016-12-11 14:34:22"
         },
         {
             "name": "symfony/debug",
-            "version": "v3.1.7",
+            "version": "v3.2.1",
             "source": {
                 "type": "git",
                 "url": "https://github.com/symfony/debug.git",
-                "reference": "c058661c32f5b462722e36d120905940089cbd9a"
-            },
-            "dist": {
-                "type": "zip",
-                "url": "https://api.github.com/repos/symfony/debug/zipball/c058661c32f5b462722e36d120905940089cbd9a",
-                "reference": "c058661c32f5b462722e36d120905940089cbd9a",
+                "reference": "9f923e68d524a3095c5a2ae5fc7220c7cbc12231"
+            },
+            "dist": {
+                "type": "zip",
+                "url": "https://api.github.com/repos/symfony/debug/zipball/9f923e68d524a3095c5a2ae5fc7220c7cbc12231",
+                "reference": "9f923e68d524a3095c5a2ae5fc7220c7cbc12231",
                 "shasum": ""
             },
             "require": {
@@ -1761,7 +1869,7 @@
             "type": "library",
             "extra": {
                 "branch-alias": {
-                    "dev-master": "3.1-dev"
+                    "dev-master": "3.2-dev"
                 }
             },
             "autoload": {
@@ -1788,20 +1896,20 @@
             ],
             "description": "Symfony Debug Component",
             "homepage": "https://symfony.com",
-            "time": "2016-11-15 12:55:20"
+            "time": "2016-11-16 22:18:16"
         },
         {
             "name": "symfony/filesystem",
-            "version": "v3.1.7",
+            "version": "v3.2.1",
             "source": {
                 "type": "git",
                 "url": "https://github.com/symfony/filesystem.git",
-                "reference": "0565b61bf098cb4dc09f4f103f033138ae4f42c6"
-            },
-            "dist": {
-                "type": "zip",
-                "url": "https://api.github.com/repos/symfony/filesystem/zipball/0565b61bf098cb4dc09f4f103f033138ae4f42c6",
-                "reference": "0565b61bf098cb4dc09f4f103f033138ae4f42c6",
+                "reference": "8d4cf7561a5b17e5eb7a02b80d0b8f014a3796d4"
+            },
+            "dist": {
+                "type": "zip",
+                "url": "https://api.github.com/repos/symfony/filesystem/zipball/8d4cf7561a5b17e5eb7a02b80d0b8f014a3796d4",
+                "reference": "8d4cf7561a5b17e5eb7a02b80d0b8f014a3796d4",
                 "shasum": ""
             },
             "require": {
@@ -1810,7 +1918,7 @@
             "type": "library",
             "extra": {
                 "branch-alias": {
-                    "dev-master": "3.1-dev"
+                    "dev-master": "3.2-dev"
                 }
             },
             "autoload": {
@@ -1837,20 +1945,20 @@
             ],
             "description": "Symfony Filesystem Component",
             "homepage": "https://symfony.com",
-            "time": "2016-10-18 04:30:12"
+            "time": "2016-11-24 00:46:43"
         },
         {
             "name": "symfony/finder",
-            "version": "v3.1.7",
+            "version": "v3.2.1",
             "source": {
                 "type": "git",
                 "url": "https://github.com/symfony/finder.git",
-                "reference": "9925935bf7144f9e4d2b976905881b4face036fb"
-            },
-            "dist": {
-                "type": "zip",
-                "url": "https://api.github.com/repos/symfony/finder/zipball/9925935bf7144f9e4d2b976905881b4face036fb",
-                "reference": "9925935bf7144f9e4d2b976905881b4face036fb",
+                "reference": "a69cb5d455b4885ca376dc5bb3e1155cc8c08c4b"
+            },
+            "dist": {
+                "type": "zip",
+                "url": "https://api.github.com/repos/symfony/finder/zipball/a69cb5d455b4885ca376dc5bb3e1155cc8c08c4b",
+                "reference": "a69cb5d455b4885ca376dc5bb3e1155cc8c08c4b",
                 "shasum": ""
             },
             "require": {
@@ -1859,7 +1967,7 @@
             "type": "library",
             "extra": {
                 "branch-alias": {
-                    "dev-master": "3.1-dev"
+                    "dev-master": "3.2-dev"
                 }
             },
             "autoload": {
@@ -1886,7 +1994,7 @@
             ],
             "description": "Symfony Finder Component",
             "homepage": "https://symfony.com",
-            "time": "2016-11-03 08:04:31"
+            "time": "2016-12-13 09:39:43"
         },
         {
             "name": "symfony/polyfill-mbstring",
@@ -1949,16 +2057,16 @@
         },
         {
             "name": "symfony/process",
-            "version": "v3.1.7",
+            "version": "v3.2.1",
             "source": {
                 "type": "git",
                 "url": "https://github.com/symfony/process.git",
-                "reference": "66de154ae86b1a07001da9fbffd620206e4faf94"
-            },
-            "dist": {
-                "type": "zip",
-                "url": "https://api.github.com/repos/symfony/process/zipball/66de154ae86b1a07001da9fbffd620206e4faf94",
-                "reference": "66de154ae86b1a07001da9fbffd620206e4faf94",
+                "reference": "02ea84847aad71be7e32056408bb19f3a616cdd3"
+            },
+            "dist": {
+                "type": "zip",
+                "url": "https://api.github.com/repos/symfony/process/zipball/02ea84847aad71be7e32056408bb19f3a616cdd3",
+                "reference": "02ea84847aad71be7e32056408bb19f3a616cdd3",
                 "shasum": ""
             },
             "require": {
@@ -1967,7 +2075,7 @@
             "type": "library",
             "extra": {
                 "branch-alias": {
-                    "dev-master": "3.1-dev"
+                    "dev-master": "3.2-dev"
                 }
             },
             "autoload": {
@@ -1994,29 +2102,35 @@
             ],
             "description": "Symfony Process Component",
             "homepage": "https://symfony.com",
-            "time": "2016-09-29 14:13:09"
+            "time": "2016-11-24 10:40:28"
         },
         {
             "name": "symfony/yaml",
-            "version": "v3.1.0",
+            "version": "v3.2.1",
             "source": {
                 "type": "git",
                 "url": "https://github.com/symfony/yaml.git",
-                "reference": "eca51b7b65eb9be6af88ad7cc91685f1556f5c9a"
-            },
-            "dist": {
-                "type": "zip",
-                "url": "https://api.github.com/repos/symfony/yaml/zipball/eca51b7b65eb9be6af88ad7cc91685f1556f5c9a",
-                "reference": "eca51b7b65eb9be6af88ad7cc91685f1556f5c9a",
+                "reference": "a7095af4b97a0955f85c8989106c249fa649011f"
+            },
+            "dist": {
+                "type": "zip",
+                "url": "https://api.github.com/repos/symfony/yaml/zipball/a7095af4b97a0955f85c8989106c249fa649011f",
+                "reference": "a7095af4b97a0955f85c8989106c249fa649011f",
                 "shasum": ""
             },
             "require": {
                 "php": ">=5.5.9"
             },
-            "type": "library",
-            "extra": {
-                "branch-alias": {
-                    "dev-master": "3.1-dev"
+            "require-dev": {
+                "symfony/console": "~2.8|~3.0"
+            },
+            "suggest": {
+                "symfony/console": "For validating YAML files using the lint command"
+            },
+            "type": "library",
+            "extra": {
+                "branch-alias": {
+                    "dev-master": "3.2-dev"
                 }
             },
             "autoload": {
@@ -2043,7 +2157,57 @@
             ],
             "description": "Symfony Yaml Component",
             "homepage": "https://symfony.com",
-            "time": "2016-05-26 21:46:24"
+            "time": "2016-12-10 10:07:06"
+        },
+        {
+            "name": "webmozart/assert",
+            "version": "1.2.0",
+            "source": {
+                "type": "git",
+                "url": "https://github.com/webmozart/assert.git",
+                "reference": "2db61e59ff05fe5126d152bd0655c9ea113e550f"
+            },
+            "dist": {
+                "type": "zip",
+                "url": "https://api.github.com/repos/webmozart/assert/zipball/2db61e59ff05fe5126d152bd0655c9ea113e550f",
+                "reference": "2db61e59ff05fe5126d152bd0655c9ea113e550f",
+                "shasum": ""
+            },
+            "require": {
+                "php": "^5.3.3 || ^7.0"
+            },
+            "require-dev": {
+                "phpunit/phpunit": "^4.6",
+                "sebastian/version": "^1.0.1"
+            },
+            "type": "library",
+            "extra": {
+                "branch-alias": {
+                    "dev-master": "1.3-dev"
+                }
+            },
+            "autoload": {
+                "psr-4": {
+                    "Webmozart\\Assert\\": "src/"
+                }
+            },
+            "notification-url": "https://packagist.org/downloads/",
+            "license": [
+                "MIT"
+            ],
+            "authors": [
+                {
+                    "name": "Bernhard Schussek",
+                    "email": "bschussek@gmail.com"
+                }
+            ],
+            "description": "Assertions to validate method input/output with nice error messages.",
+            "keywords": [
+                "assert",
+                "check",
+                "validate"
+            ],
+            "time": "2016-11-23 20:04:58"
         },
         {
             "name": "zendframework/zend-coding-standard",
